--- conflicted
+++ resolved
@@ -9,15 +9,10 @@
 from fastapi.responses import RedirectResponse, HTMLResponse, Response
 from fastapi.middleware.cors import CORSMiddleware
 from starlette.staticfiles import StaticFiles
-<<<<<<< HEAD
 from starlette.middleware.sessions import SessionMiddleware
 from starlette.middleware.base import BaseHTTPMiddleware
 from starlette.responses import RedirectResponse
-=======
-from slowapi import Limiter, _rate_limit_exceeded_handler
-from slowapi.util import get_remote_address
-from slowapi.errors import RateLimitExceeded
->>>>>>> aaebe978
+
 
 from config import *
 from statistics import StatisticsManager
@@ -92,15 +87,9 @@
 # Setup the FastAPI app
 load_dotenv()
 
-<<<<<<< HEAD
-# Get CORS origins from environment variable
 CORS_ORIGINS = os.getenv("CORS_ORIGINS", "http://localhost:8000").split(",")
 logging.info(f"Configuring CORS with allowed origins: {CORS_ORIGINS}")
 
-=======
-# Setup rate limiting with SlowAPI
-limiter = Limiter(key_func=get_remote_address)
->>>>>>> aaebe978
 app = FastAPI(redirect_slashes=False)
 app.state.limiter = limiter
 app.add_exception_handler(RateLimitExceeded, _rate_limit_exceeded_handler)
@@ -119,11 +108,6 @@
 
 # Constants for the server and authentication
 
-<<<<<<< HEAD
-
-# Mount static files after middleware setup - Do not change the order!!!
-=======
->>>>>>> aaebe978
 app.mount("/Frontend", StaticFiles(directory="Frontend"), name="Frontend")
 
 stats_manager = StatisticsManager()
@@ -375,7 +359,6 @@
 
 
 @app.get("/control/{room_name}/{action}")
-<<<<<<< HEAD
 @require_auth()
 async def control_curtain(request: Request, room_name: str, action: str, direction: str = None):
     try:
@@ -434,39 +417,6 @@
     logging.info(f"Responding to OPTIONS with CORS headers: {cors_headers}")
     response.headers.update(cors_headers)
     return response
-=======
-@limiter.limit("10/minute")  # Stricter limit for curtain control
-@validate_isp()
-def control_curtain(request: Request, room_name: str, action: str, direction: str = None):
-    room_name = room_name.upper()
-    suffix = get_suffix(room_name)
-    creds = (get_username(room_name), CURTAINS_PASSWORD)
-    address = (SERVER_IP, get_server_port(suffix))
-    states = get_states_by_direction(room_name, direction)
-    lift_direction = None
-    operation_type = states['start']
-
-    if action == 'up':
-        logging.info(f"Curtain in room {room_name} is going up...")
-        lift_direction = 0
-    elif action == 'down':
-        logging.info(f"Curtain in room {room_name} is going down...")
-        lift_direction = 1
-    elif action == 'stop':
-        logging.info(f"Curtain in room {room_name} is stopping...")
-        operation_type = states['stop']
-    else:
-        raise HTTPException(status_code=400, detail="Invalid action. Choose 'up', 'down', or 'stop'.")
-
-    # Send the message to the server
-    res = send_message(operation_type, lift_direction, creds, address)
-    if res.status_code == 200 or res.status_code == 202:
-        stats_manager.update_stats(room_name, action)
-        return {"status": "success", "message": f"Curtain in room {room_name} {action} command sent successfully."}
-    else:
-        raise HTTPException(status_code=res.status_code, detail=f"Failed to send command {res.text}")
-
->>>>>>> aaebe978
 
 @app.get("/stats")
 @require_auth()
